import 'package:flutter/foundation.dart';
import 'package:flutter/material.dart';
import 'package:flutter/rendering.dart';

import '../../../zds_flutter.dart';

/// Displays a comment with an optional attachment and delete and reply swipeable actions.
class ZdsComment extends StatelessWidget {
  /// Constructs a [ZdsComment] widget.
  const ZdsComment({
    this.author,
    this.comment,
    this.isReply = false,
    this.avatar,
    this.timeStamp,
    this.onDelete,
    this.onReply,
    super.key,
    this.attachment,
    this.downloadCallback,
    this.deleteSemanticLabel,
    this.replySemanticLabel,
    this.attachmentThumbnail,
    this.menuItems,
    this.menuPosition = ZdsPopupMenuPosition.bottomRight,
    this.onMenuItemSelected,
  })  : assert(
  onReply != null && replySemanticLabel != null || onReply == null && replySemanticLabel == null,
  'replySemanticLabel must be not null if onReply is defined',
  ),
        assert(
        onDelete != null && deleteSemanticLabel != null || onDelete == null && deleteSemanticLabel == null,
        'deleteSemanticLabel must be not null if onDelete is defined',
        );

  /// The comment text.
  final String? comment;

  /// The avatar widget to display.
  /// Should be a [ZetaAvatar]
  final Widget? avatar;

  /// The timestamp of the comment.
  final String? timeStamp;

  /// The author of the comment.
  final String? author;

  /// Whether the comment is a reply.
  /// If this is true, the reply action will automatically be hidden.
  final bool isReply;

  /// The callback to be called when the delete action is tapped.
  /// If this is null, the delete action will be hidden.
  /// If this is not null, [deleteSemanticLabel] must also be not null.
  final VoidCallback? onDelete;

  /// The semantic label for the delete action.
  final String? deleteSemanticLabel;

  /// The callback to be called when the reply action is tapped.
  /// If this is null, the reply action will be hidden.
  /// If this is not null, [replySemanticLabel] must also be not null.
  final VoidCallback? onReply;

  /// The semantic label for the reply action.
  final String? replySemanticLabel;

  /// The attachment to display.
  final ZdsChatAttachment? attachment;

  /// The callback to be called when the attachment is tapped.
  final VoidCallback? downloadCallback;

  /// The custom thumbnail to display for the attachment.
  final Widget? attachmentThumbnail;

  /// The menu items to display in the popup menu.
  /// If defined, the pouup menu will be shown when the user taps on the comment.
  final List<ZdsPopupMenuItem<int>>? menuItems;

<<<<<<< HEAD
  final ZdsPopupMenuPosition menuPosition;
=======
  /// The popup menu position to display in the popup menu items.
  final ZdsPopupMenuPosition? menuPosition;
>>>>>>> c05409e2

  /// The callback to be called when a menu item is selected.
  /// Menu items must be given a value for the callback to trigger.
  final ValueChanged<int>? onMenuItemSelected;

  @override
  Widget build(BuildContext context) {
    final colors = Zeta.of(context).colors;
    final spacing = Zeta.of(context).spacing;

    return Container(
      color: colors.surfacePrimary,
      child: Row(
        crossAxisAlignment: CrossAxisAlignment.start,
        children: [
          if (isReply)
            Padding(
              padding: EdgeInsets.only(
                left: spacing.large,
                right: spacing.minimum,
                top: spacing.minimum,
              ),
              child: const ZetaIcon(
                ZetaIcons.reply,
                size: 24,
                applyTextScaling: true,
              ),
            ),
          Expanded(
            child: LayoutBuilder(
              builder: (context, constraints) {
                return ZdsSlidableListTile(
                  width: constraints.maxWidth,
                  elevation: 0,
                  actions: [
                    if (!isReply && onReply != null && replySemanticLabel != null)
                      ZdsSlidableAction(
                        icon: ZetaIcons.reply,
                        semanticLabel: replySemanticLabel,
                        foregroundColor: colors.primary,
                        backgroundColor: colors.surfacePrimarySubtle,
                        onPressed: (_) => onReply!(),
                      ),
                    if (onDelete != null && deleteSemanticLabel != null)
                      ZdsSlidableAction(
                        icon: ZetaIcons.delete,
                        semanticLabel: deleteSemanticLabel,
                        onPressed: (_) => onDelete!(),
                        backgroundColor: colors.surfaceNegativeSubtle,
                        foregroundColor: colors.error,
                      ),
                  ],
                  child: Builder(
                    builder: (context) {
                      final child = Container(
                        decoration: BoxDecoration(
                          border: Border(
                            bottom: BorderSide(
                              color: colors.borderSubtle,
                            ),
                          ),
                        ),
                        padding: EdgeInsets.symmetric(
                          vertical: spacing.large,
                          horizontal: spacing.medium,
                        ),
                        child: Column(
                          crossAxisAlignment: CrossAxisAlignment.start,
                          children: [
                            Padding(
                              padding: EdgeInsets.symmetric(horizontal: spacing.minimum),
                              child: Row(
                                children: [
                                  if (avatar != null)
                                    Padding(
                                      padding: EdgeInsets.only(right: spacing.small),
                                      child: avatar,
                                    ),
                                  if (author != null)
                                    Expanded(
                                      child: Text(
                                        author!,
                                        style: ZetaTextStyles.labelLarge.copyWith(
                                          fontWeight: FontWeight.w500,
                                        ),
                                        maxLines: 1,
                                        overflow: TextOverflow.ellipsis,
                                      ),
                                    ),
                                  if (timeStamp != null)
                                    Padding(
                                      padding: EdgeInsets.only(left: spacing.small),
                                      child: Text(
                                        timeStamp!,
                                        style: ZetaTextStyles.bodyXSmall.copyWith(color: colors.textSubtle),
                                      ),
                                    ),
                                ],
                              ),
                            ),
                            if (comment != null)
                              Padding(
                                padding: EdgeInsets.only(
                                  top: spacing.small,
                                  left: spacing.minimum,
                                  right: spacing.minimum,
                                ),
                                child: Text(
                                  comment!,
                                  style: Theme.of(context).textTheme.bodyMedium,
                                ),
                              ),
<<<<<<< HEAD
                            if (attachment != null)
                              Padding(
                                padding: EdgeInsets.only(top: spacing.medium),
                                child: _AttachmentRow(
                                  attachment: attachment!,
                                  downloadCallback: downloadCallback,
                                  customThumbnail: attachmentThumbnail,
                                ),
                              ),
                          ],
                        ),
                      );
                      if (menuItems != null) {
                        return ZdsPopupMenu<int>(
                          verticalOffset: spacing.small,
                          menuPosition: menuPosition,
                          items: menuItems ?? [],
                          onSelected: onMenuItemSelected,
                          builder: (context, open) {
                            return Material(
                              color: colors.surfacePrimary,
                              child: InkWell(
                                onTap: open,
                                child: child,
                              ),
                            );
                          },
                        );
                      }
                      return ColoredBox(color: colors.surfacePrimary, child: child);
                    },
                  ),
                );
              },
            ),
=======
                            ),
                        ],
                      ),
                    );
                    if (menuItems != null) {
                      return ZdsPopupMenu<int>(
                        menuPosition: menuPosition ?? ZdsPopupMenuPosition.topRight,
                        verticalOffset: spacing.small,
                        items: menuItems ?? [],
                        onSelected: onMenuItemSelected,
                        builder: (context, open) {
                          return Material(
                            color: colors.surfacePrimary,
                            child: InkWell(
                              onTap: open,
                              child: child,
                            ),
                          );
                        },
                      );
                    }
                    return ColoredBox(color: colors.surfacePrimary, child: child);
                  },
                ),
              );
            },
>>>>>>> c05409e2
          ),
        ],
      ),
    );
  }

  @override
  void debugFillProperties(DiagnosticPropertiesBuilder properties) {
    super.debugFillProperties(properties);
    properties
      ..add(StringProperty('comment', comment))
      ..add(StringProperty('timeStamp', timeStamp))
      ..add(StringProperty('author', author))
      ..add(DiagnosticsProperty<bool>('isReply', isReply))
      ..add(ObjectFlagProperty<VoidCallback?>.has('onDelete', onDelete))
      ..add(ObjectFlagProperty<VoidCallback?>.has('onReply', onReply))
      ..add(DiagnosticsProperty<ZdsChatAttachment?>('attachment', attachment))
      ..add(ObjectFlagProperty<VoidCallback?>.has('downloadCallback', downloadCallback))
      ..add(StringProperty('deleteSemanticLabel', deleteSemanticLabel))
      ..add(StringProperty('replySemanticLabel', replySemanticLabel))
      ..add(EnumProperty<ZdsPopupMenuPosition>('menuPosition', menuPosition))
      ..add(ObjectFlagProperty<ValueChanged<int>?>.has('onMenuItemSelected', onMenuItemSelected));
  }
}

class _AttachmentRow extends StatelessWidget {
  const _AttachmentRow({
    required this.attachment,
    this.customThumbnail,
    this.downloadCallback,
  });

  final ZdsChatAttachment attachment;
  final VoidCallback? downloadCallback;
  final Widget? customThumbnail;

  @override
  Widget build(BuildContext context) {
    final spacing = Zeta.of(context).spacing;
    final colors = Zeta.of(context).colors;
    final radius = Zeta.of(context).radius;

    return Material(
      child: InkWell(
        borderRadius: radius.minimal,
        onTap: downloadCallback,
        child: Padding(
          padding: EdgeInsets.all(spacing.minimum),
          child: Row(
            children: [
              if (customThumbnail != null)
                SizedBox(
                  width: 40,
                  height: 40,
                  child: customThumbnail,
                )
              else
                ZetaIcon(
                  extensionIcon('.${attachment.fileType}'),
                  color: iconColor('.${attachment.fileType}'),
                  size: 40,
                ),
              SizedBox(width: spacing.small),
              Expanded(
                child: Column(
                  crossAxisAlignment: CrossAxisAlignment.start,
                  mainAxisAlignment: MainAxisAlignment.spaceBetween,
                  children: [
                    Text(
                      attachment.name,
                      style: ZetaTextStyles.bodySmall,
                      maxLines: 1,
                      overflow: TextOverflow.ellipsis,
                    ),
                    if (attachment.size != null)
                      Text(
                        attachment.size!,
                        style: ZetaTextStyles.bodySmall.copyWith(color: colors.textSubtle),
                        maxLines: 1,
                        overflow: TextOverflow.ellipsis,
                      ),
                  ],
                ),
              ),
            ],
          ),
        ),
      ),
    );
  }

  @override
  void debugFillProperties(DiagnosticPropertiesBuilder properties) {
    super.debugFillProperties(properties);
    properties
      ..add(DiagnosticsProperty<ZdsChatAttachment>('attachment', attachment))
      ..add(ObjectFlagProperty<VoidCallback?>.has('downloadCallback', downloadCallback));
  }
}<|MERGE_RESOLUTION|>--- conflicted
+++ resolved
@@ -79,12 +79,8 @@
   /// If defined, the pouup menu will be shown when the user taps on the comment.
   final List<ZdsPopupMenuItem<int>>? menuItems;
 
-<<<<<<< HEAD
+  /// The popup menu position to display in the popup menu items.
   final ZdsPopupMenuPosition menuPosition;
-=======
-  /// The popup menu position to display in the popup menu items.
-  final ZdsPopupMenuPosition? menuPosition;
->>>>>>> c05409e2
 
   /// The callback to be called when a menu item is selected.
   /// Menu items must be given a value for the callback to trigger.
@@ -197,7 +193,6 @@
                                   style: Theme.of(context).textTheme.bodyMedium,
                                 ),
                               ),
-<<<<<<< HEAD
                             if (attachment != null)
                               Padding(
                                 padding: EdgeInsets.only(top: spacing.medium),
@@ -233,34 +228,6 @@
                 );
               },
             ),
-=======
-                            ),
-                        ],
-                      ),
-                    );
-                    if (menuItems != null) {
-                      return ZdsPopupMenu<int>(
-                        menuPosition: menuPosition ?? ZdsPopupMenuPosition.topRight,
-                        verticalOffset: spacing.small,
-                        items: menuItems ?? [],
-                        onSelected: onMenuItemSelected,
-                        builder: (context, open) {
-                          return Material(
-                            color: colors.surfacePrimary,
-                            child: InkWell(
-                              onTap: open,
-                              child: child,
-                            ),
-                          );
-                        },
-                      );
-                    }
-                    return ColoredBox(color: colors.surfacePrimary, child: child);
-                  },
-                ),
-              );
-            },
->>>>>>> c05409e2
           ),
         ],
       ),
