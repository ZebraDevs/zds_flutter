import 'package:flutter/material.dart';
import 'package:zds_flutter/zds_flutter.dart';
import 'package:zds_flutter_example/pages/utils/theme_color_switch.dart';
import 'package:zds_flutter_example/pages/utils/theme_constrast_switch.dart';
import 'package:zds_flutter_example/pages/utils/theme_mode_switch.dart';

import 'routes.dart';

class HomePage extends StatefulWidget {
  const HomePage({Key? key}) : super(key: key);

  @override
  State<HomePage> createState() => _HomePageState();
}

class _HomePageState extends State<HomePage> {
  @override
  Widget build(BuildContext _) {
    final zeta = Zeta.of(context);
    return Scaffold(
      appBar: AppBar(
        leadingWidth: 20,
        leading: SizedBox(width: 20),
        // x-release-please-start-version
<<<<<<< HEAD
        title: const Text('zds_flutter v2.0.0-alpha.6'),
=======
        title: const Text('zds_flutter v2.1.0-alpha.6'),
>>>>>>> f6d5b0fe
        // x-release-please-end
        centerTitle: false,
        actions: [
          ZetaThemeModeSwitch(),
          ZetaThemeContrastSwitch(),
          ZetaThemeColorSwitch(),
        ],
      ),
      body: ZdsList.builder(
        padding: const EdgeInsets.symmetric(vertical: 14),
        itemCount: kRoutes.length,
        itemBuilder: (context, index) {
          final rec = kRoutes.entries.toList()[index];
          final items = rec.value..sort((a, b) => a.title.compareTo(b.title));

          return ZdsExpansionTile(
            title: Text(
              rec.key,
              style: Theme.of(context).textTheme.titleMedium?.copyWith(
                    color: zeta.colors.textDefault,
                  ),
            ),
            child: ZdsListGroup(
              items: items.map((route) {
                return ZdsListTile(
                    title: Text(route.title),
                    trailing: Icon(
                      Icons.keyboard_arrow_right,
                      color: zeta.colors.iconSubtle,
                    ),
                    onTap: () => Navigator.of(context).pushNamed(route.routeName));
              }).toList(),
            ).space(14),
          );
        },
      ),
    );
  }
}<|MERGE_RESOLUTION|>--- conflicted
+++ resolved
@@ -22,11 +22,7 @@
         leadingWidth: 20,
         leading: SizedBox(width: 20),
         // x-release-please-start-version
-<<<<<<< HEAD
-        title: const Text('zds_flutter v2.0.0-alpha.6'),
-=======
-        title: const Text('zds_flutter v2.1.0-alpha.6'),
->>>>>>> f6d5b0fe
+        title: const Text('zds_flutter v2.0.0-alpha.7'),
         // x-release-please-end
         centerTitle: false,
         actions: [
